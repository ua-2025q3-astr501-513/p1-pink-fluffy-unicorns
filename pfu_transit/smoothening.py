--- conflicted
+++ resolved
@@ -10,13 +10,8 @@
     weighted_std  = np.sqrt(1/np.sum(inverse_var))
 
     return weighted_mean, weighted_std
-<<<<<<< HEAD
-
+    
 def smoothen(dates, fluxes, errors, n=15):
-=======
-    
-def smoothen(dates, fluxes, errors, exoplanet_name, n=15):
->>>>>>> af3613b0
     """
     Smoothens a time-series light curve by binning data into equally spaced time intervals
     and computing the weighted mean flux and its associated error for each bin.
